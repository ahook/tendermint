package kv

import (
	"bytes"
	"encoding/hex"
	"fmt"
	"sort"
	"strconv"
	"strings"
	"time"

	"github.com/pkg/errors"

	dbm "github.com/tendermint/tm-db"

	cmn "github.com/tendermint/tendermint/libs/common"
	"github.com/tendermint/tendermint/libs/pubsub/query"
	"github.com/tendermint/tendermint/state/txindex"
	"github.com/tendermint/tendermint/types"
)

const (
	tagKeySeparator = "/"
)

var _ txindex.TxIndexer = (*TxIndex)(nil)

// TxIndex is the simplest possible indexer, backed by key-value storage (levelDB).
type TxIndex struct {
	store        dbm.DB
	tagsToIndex  []string
	indexAllTags bool
}

// NewTxIndex creates new KV indexer.
func NewTxIndex(store dbm.DB, options ...func(*TxIndex)) *TxIndex {
	txi := &TxIndex{store: store, tagsToIndex: make([]string, 0), indexAllTags: false}
	for _, o := range options {
		o(txi)
	}
	return txi
}

// IndexTags is an option for setting which tags to index.
func IndexTags(tags []string) func(*TxIndex) {
	return func(txi *TxIndex) {
		txi.tagsToIndex = tags
	}
}

// IndexAllTags is an option for indexing all tags.
func IndexAllTags() func(*TxIndex) {
	return func(txi *TxIndex) {
		txi.indexAllTags = true
	}
}

// Get gets transaction from the TxIndex storage and returns it or nil if the
// transaction is not found.
func (txi *TxIndex) Get(hash []byte) (*types.TxResult, error) {
	if len(hash) == 0 {
		return nil, txindex.ErrorEmptyHash
	}

	rawBytes := txi.store.Get(hash)
	if rawBytes == nil {
		return nil, nil
	}

	txResult := new(types.TxResult)
	err := cdc.UnmarshalBinaryBare(rawBytes, &txResult)
	if err != nil {
		return nil, fmt.Errorf("Error reading TxResult: %v", err)
	}

	return txResult, nil
}

// AddBatch indexes a batch of transactions using the given list of events. Each
// key that indexed from the tx's events is a composite of the event type and
// the respective attribute's key delimited by a "." (eg. "account.number").
// Any event with an empty type is not indexed.
func (txi *TxIndex) AddBatch(b *txindex.Batch) error {
	storeBatch := txi.store.NewBatch()
	defer storeBatch.Close()

	for _, result := range b.Ops {
		hash := result.Tx.Hash()

		// index tx by events
		txi.indexEvents(result, hash, storeBatch)

		// index tx by height
		if txi.indexAllTags || cmn.StringInSlice(types.TxHeightKey, txi.tagsToIndex) {
			storeBatch.Set(keyForHeight(result), hash)
		}

		// index tx by hash
		rawBytes, err := cdc.MarshalBinaryBare(result)
		if err != nil {
			return err
		}
		storeBatch.Set(hash, rawBytes)
	}

	storeBatch.Write()
	return nil
}

// Index indexes a single transaction using the given list of events. Each key
// that indexed from the tx's events is a composite of the event type and the
// respective attribute's key delimited by a "." (eg. "account.number").
// Any event with an empty type is not indexed.
func (txi *TxIndex) Index(result *types.TxResult) error {
	b := txi.store.NewBatch()
	defer b.Close()

	hash := result.Tx.Hash()

	// index tx by events
	txi.indexEvents(result, hash, b)

	// index tx by height
	if txi.indexAllTags || cmn.StringInSlice(types.TxHeightKey, txi.tagsToIndex) {
		b.Set(keyForHeight(result), hash)
	}

	// index tx by hash
	rawBytes, err := cdc.MarshalBinaryBare(result)
	if err != nil {
		return err
	}

	b.Set(hash, rawBytes)
	b.Write()

	return nil
}

func (txi *TxIndex) indexEvents(result *types.TxResult, hash []byte, store dbm.SetDeleter) {
	for _, event := range result.Result.Events {
		// only index events with a non-empty type
		if len(event.Type) == 0 {
			continue
		}

		for _, attr := range event.Attributes {
			if len(attr.Key) == 0 {
				continue
			}

			compositeTag := fmt.Sprintf("%s.%s", event.Type, string(attr.Key))
			if txi.indexAllTags || cmn.StringInSlice(compositeTag, txi.tagsToIndex) {
				store.Set(keyForEvent(compositeTag, attr.Value, result), hash)
			}
		}
	}
}

// Search performs a search using the given query. It breaks the query into
// conditions (like "tx.height > 5"). For each condition, it queries the DB
// index. One special use cases here: (1) if "tx.hash" is found, it returns tx
// result for it (2) for range queries it is better for the client to provide
// both lower and upper bounds, so we are not performing a full scan. Results
// from querying indexes are then intersected and returned to the caller.
func (txi *TxIndex) Search(q *query.Query) ([]*types.TxResult, error) {
	var hashesInitialized bool
	filteredHashes := make(map[string][]byte)

	// get a list of conditions (like "tx.height > 5")
	conditions := q.Conditions()

	// if there is a hash condition, return the result immediately
	hash, err, ok := lookForHash(conditions)
	if err != nil {
		return nil, errors.Wrap(err, "error during searching for a hash in the query")
	} else if ok {
		res, err := txi.Get(hash)
		if res == nil {
			return []*types.TxResult{}, nil
		}
		return []*types.TxResult{res}, errors.Wrap(err, "error while retrieving the result")
	}

	// conditions to skip because they're handled before "everything else"
	skipIndexes := make([]int, 0)

	// extract ranges
	// if both upper and lower bounds exist, it's better to get them in order not
	// no iterate over kvs that are not within range.
	ranges, rangeIndexes := lookForRanges(conditions)
	if len(ranges) > 0 {
		skipIndexes = append(skipIndexes, rangeIndexes...)

		for _, r := range ranges {
			if !hashesInitialized {
				filteredHashes = txi.matchRange(r, startKey(r.key), filteredHashes, true)
				hashesInitialized = true

				// Ignore any remaining conditions if the first condition resulted
				// in no matches (assuming implicit AND operand).
				if len(filteredHashes) == 0 {
					break
				}
			} else {
				filteredHashes = txi.matchRange(r, startKey(r.key), filteredHashes, false)
			}
		}
	}

	// if there is a height condition ("tx.height=3"), extract it
	height := lookForHeight(conditions)

	// for all other conditions
	for i, c := range conditions {
		if cmn.IntInSlice(i, skipIndexes) {
			continue
		}

		if !hashesInitialized {
			filteredHashes = txi.match(c, startKeyForCondition(c, height), filteredHashes, true)
			hashesInitialized = true

			// Ignore any remaining conditions if the first condition resulted
			// in no matches (assuming implicit AND operand).
			if len(filteredHashes) == 0 {
				break
			}
		} else {
			filteredHashes = txi.match(c, startKeyForCondition(c, height), filteredHashes, false)
		}
	}

	results := make([]*types.TxResult, 0, len(filteredHashes))
	for _, h := range filteredHashes {
		res, err := txi.Get(h)
		if err != nil {
			return nil, errors.Wrapf(err, "failed to get Tx{%X}", h)
		}
		results = append(results, res)
	}

	// sort by height & index by default
	sort.Slice(results, func(i, j int) bool {
		if results[i].Height == results[j].Height {
			return results[i].Index < results[j].Index
		}
		return results[i].Height < results[j].Height
	})

	return results, nil
}

func lookForHash(conditions []query.Condition) (hash []byte, err error, ok bool) {
	for _, c := range conditions {
		if c.Tag == types.TxHashKey {
			decoded, err := hex.DecodeString(c.Operand.(string))
			return decoded, err, true
		}
	}
	return
}

// lookForHeight returns a height if there is an "height=X" condition.
func lookForHeight(conditions []query.Condition) (height int64) {
	for _, c := range conditions {
		if c.Tag == types.TxHeightKey && c.Op == query.OpEqual {
			return c.Operand.(int64)
		}
	}
	return 0
}

// special map to hold range conditions
// Example: account.number => queryRange{lowerBound: 1, upperBound: 5}
type queryRanges map[string]queryRange

type queryRange struct {
	key               string
	lowerBound        interface{} // int || time.Time
	includeLowerBound bool
	upperBound        interface{} // int || time.Time
	includeUpperBound bool
}

func (r queryRange) lowerBoundValue() interface{} {
	if r.lowerBound == nil {
		return nil
	}

	if r.includeLowerBound {
		return r.lowerBound
	} else {
		switch t := r.lowerBound.(type) {
		case int64:
			return t + 1
		case time.Time:
			return t.Unix() + 1
		default:
			panic("not implemented")
		}
	}
}

func (r queryRange) AnyBound() interface{} {
	if r.lowerBound != nil {
		return r.lowerBound
	} else {
		return r.upperBound
	}
}

func (r queryRange) upperBoundValue() interface{} {
	if r.upperBound == nil {
		return nil
	}

	if r.includeUpperBound {
		return r.upperBound
	} else {
		switch t := r.upperBound.(type) {
		case int64:
			return t - 1
		case time.Time:
			return t.Unix() - 1
		default:
			panic("not implemented")
		}
	}
}

func lookForRanges(conditions []query.Condition) (ranges queryRanges, indexes []int) {
	ranges = make(queryRanges)
	for i, c := range conditions {
		if isRangeOperation(c.Op) {
			r, ok := ranges[c.Tag]
			if !ok {
				r = queryRange{key: c.Tag}
			}
			switch c.Op {
			case query.OpGreater:
				r.lowerBound = c.Operand
			case query.OpGreaterEqual:
				r.includeLowerBound = true
				r.lowerBound = c.Operand
			case query.OpLess:
				r.upperBound = c.Operand
			case query.OpLessEqual:
				r.includeUpperBound = true
				r.upperBound = c.Operand
			}
			ranges[c.Tag] = r
			indexes = append(indexes, i)
		}
	}
	return ranges, indexes
}

func isRangeOperation(op query.Operator) bool {
	switch op {
	case query.OpGreater, query.OpGreaterEqual, query.OpLess, query.OpLessEqual:
		return true
	default:
		return false
	}
}

// match returns all matching txs by hash that meet a given condition and start
// key. An already filtered result (filteredHashes) is provided such that any
// non-intersecting matches are removed.
//
// NOTE: filteredHashes may be empty if no previous condition has matched.
func (txi *TxIndex) match(c query.Condition, startKeyBz []byte, filteredHashes map[string][]byte, firstRun bool) map[string][]byte {
	// A previous match was attempted but resulted in no matches, so we return
	// no matches (assuming AND operand).
	if !firstRun && len(filteredHashes) == 0 {
		return filteredHashes
	}

	tmpHashes := make(map[string][]byte)

<<<<<<< HEAD
	if c.Op == query.OpEqual {
=======
	switch {
	case c.Op == query.OpEqual:
>>>>>>> 5346d8b9
		it := dbm.IteratePrefix(txi.store, startKeyBz)
		defer it.Close()

		for ; it.Valid(); it.Next() {
			tmpHashes[string(it.Value())] = it.Value()
		}

<<<<<<< HEAD
	} else if c.Op == query.OpContains {
=======
	case c.Op == query.OpContains:
>>>>>>> 5346d8b9
		// XXX: startKey does not apply here.
		// For example, if startKey = "account.owner/an/" and search query = "account.owner CONTAINS an"
		// we can't iterate with prefix "account.owner/an/" because we might miss keys like "account.owner/Ulan/"
		it := dbm.IteratePrefix(txi.store, startKey(c.Tag))
		defer it.Close()

		for ; it.Valid(); it.Next() {
			if !isTagKey(it.Key()) {
				continue
			}

			if strings.Contains(extractValueFromKey(it.Key()), c.Operand.(string)) {
				tmpHashes[string(it.Value())] = it.Value()
			}
		}
	default:
		panic("other operators should be handled already")
	}

	if len(tmpHashes) == 0 || firstRun {
		// Either:
		//
		// 1. Regardless if a previous match was attempted, which may have had
		// results, but no match was found for the current condition, then we
		// return no matches (assuming AND operand).
		//
		// 2. A previous match was not attempted, so we return all results.
		return tmpHashes
	}

	// Remove/reduce matches in filteredHashes that were not found in this
	// match (tmpHashes).
	for k := range filteredHashes {
		if tmpHashes[k] == nil {
			delete(filteredHashes, k)
		}
	}

	return filteredHashes
}

// matchRange returns all matching txs by hash that meet a given queryRange and
// start key. An already filtered result (filteredHashes) is provided such that
// any non-intersecting matches are removed.
//
// NOTE: filteredHashes may be empty if no previous condition has matched.
func (txi *TxIndex) matchRange(r queryRange, startKey []byte, filteredHashes map[string][]byte, firstRun bool) map[string][]byte {
	// A previous match was attempted but resulted in no matches, so we return
	// no matches (assuming AND operand).
	if !firstRun && len(filteredHashes) == 0 {
		return filteredHashes
	}

	tmpHashes := make(map[string][]byte)
	lowerBound := r.lowerBoundValue()
	upperBound := r.upperBoundValue()

	it := dbm.IteratePrefix(txi.store, startKey)
	defer it.Close()

LOOP:
	for ; it.Valid(); it.Next() {
		if !isTagKey(it.Key()) {
			continue
		}

<<<<<<< HEAD
		switch r.AnyBound().(type) {
		case int64:
=======
		if _, ok := r.AnyBound().(int64); ok {
>>>>>>> 5346d8b9
			v, err := strconv.ParseInt(extractValueFromKey(it.Key()), 10, 64)
			if err != nil {
				continue LOOP
			}

			include := true
			if lowerBound != nil && v < lowerBound.(int64) {
				include = false
			}

			if upperBound != nil && v > upperBound.(int64) {
				include = false
			}

			if include {
				tmpHashes[string(it.Value())] = it.Value()
			}

			// XXX: passing time in a ABCI Tags is not yet implemented
			// case time.Time:
			// 	v := strconv.ParseInt(extractValueFromKey(it.Key()), 10, 64)
			// 	if v == r.upperBound {
			// 		break
			// 	}
		}
	}

	if len(tmpHashes) == 0 || firstRun {
		// Either:
		//
		// 1. Regardless if a previous match was attempted, which may have had
		// results, but no match was found for the current condition, then we
		// return no matches (assuming AND operand).
		//
		// 2. A previous match was not attempted, so we return all results.
		return tmpHashes
	}

	// Remove/reduce matches in filteredHashes that were not found in this
	// match (tmpHashes).
	for k := range filteredHashes {
		if tmpHashes[k] == nil {
			delete(filteredHashes, k)
		}
	}

	return filteredHashes
}

///////////////////////////////////////////////////////////////////////////////
// Keys

func isTagKey(key []byte) bool {
	return strings.Count(string(key), tagKeySeparator) == 3
}

func extractValueFromKey(key []byte) string {
	parts := strings.SplitN(string(key), tagKeySeparator, 3)
	return parts[1]
}

func keyForEvent(key string, value []byte, result *types.TxResult) []byte {
	return []byte(fmt.Sprintf("%s/%s/%d/%d",
		key,
		value,
		result.Height,
		result.Index,
	))
}

func keyForHeight(result *types.TxResult) []byte {
	return []byte(fmt.Sprintf("%s/%d/%d/%d",
		types.TxHeightKey,
		result.Height,
		result.Height,
		result.Index,
	))
}

func startKeyForCondition(c query.Condition, height int64) []byte {
	if height > 0 {
		return startKey(c.Tag, c.Operand, height)
	}
	return startKey(c.Tag, c.Operand)
}

func startKey(fields ...interface{}) []byte {
	var b bytes.Buffer
	for _, f := range fields {
		b.Write([]byte(fmt.Sprintf("%v", f) + tagKeySeparator))
	}
	return b.Bytes()
}<|MERGE_RESOLUTION|>--- conflicted
+++ resolved
@@ -379,12 +379,8 @@
 
 	tmpHashes := make(map[string][]byte)
 
-<<<<<<< HEAD
-	if c.Op == query.OpEqual {
-=======
 	switch {
 	case c.Op == query.OpEqual:
->>>>>>> 5346d8b9
 		it := dbm.IteratePrefix(txi.store, startKeyBz)
 		defer it.Close()
 
@@ -392,11 +388,7 @@
 			tmpHashes[string(it.Value())] = it.Value()
 		}
 
-<<<<<<< HEAD
-	} else if c.Op == query.OpContains {
-=======
 	case c.Op == query.OpContains:
->>>>>>> 5346d8b9
 		// XXX: startKey does not apply here.
 		// For example, if startKey = "account.owner/an/" and search query = "account.owner CONTAINS an"
 		// we can't iterate with prefix "account.owner/an/" because we might miss keys like "account.owner/Ulan/"
@@ -463,12 +455,7 @@
 			continue
 		}
 
-<<<<<<< HEAD
-		switch r.AnyBound().(type) {
-		case int64:
-=======
 		if _, ok := r.AnyBound().(int64); ok {
->>>>>>> 5346d8b9
 			v, err := strconv.ParseInt(extractValueFromKey(it.Key()), 10, 64)
 			if err != nil {
 				continue LOOP

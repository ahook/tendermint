package v2

import (
	"fmt"

	"github.com/tendermint/tendermint/p2p"
	tdState "github.com/tendermint/tendermint/state"
	"github.com/tendermint/tendermint/types"
)

type peerError struct {
	priorityHigh
	peerID p2p.ID
}

type pcDuplicateBlock struct {
	priorityNormal
}

type pcShortBlock struct {
	priorityNormal
}

<<<<<<< HEAD
// XXX: Remove this?
/*
type bcBlockResponse struct {
	priorityNormal
	peerID p2p.ID
	block  *types.Block
	height int64
}
*/

=======
>>>>>>> 28c6ce84
type pcBlockVerificationFailure struct {
	priorityNormal
	height       int64
	firstPeerID  p2p.ID
	secondPeerID p2p.ID
}

type pcBlockProcessed struct {
	priorityNormal
	height int64
	peerID p2p.ID
}

type pcProcessBlock struct {
	priorityNormal
}

type pcStop struct {
	priorityNormal
}

type pcFinished struct {
	priorityNormal
	height       int64
	blocksSynced int
	tdState      tdState.State
}

func (p pcFinished) Error() string {
	return "finished"
}

type queueItem struct {
	block  *types.Block
	peerID p2p.ID
}

type blockQueue map[int64]queueItem

type pcState struct {
	queue        blockQueue // blocks waiting to be processed
	blocksSynced int
	draining     bool
	tdState      tdState.State
	context      processorContext
}

func (state *pcState) String() string {
	return fmt.Sprintf("height: %d queue length: %d draining: %v blocks synced: %d",
		state.height(), len(state.queue), state.draining, state.blocksSynced)
}

// newPcState returns a pcState initialized with the last verified block enqueued
func newPcState(initState tdState.State, context processorContext) *pcState {
	return &pcState{
		queue:        blockQueue{},
		draining:     false,
		blocksSynced: 0,
		context:      context,
		tdState:      initState,
	}
}

// nextTwo returns the next two unverified blocks
func (state *pcState) nextTwo() (queueItem, queueItem, error) {
	if first, ok := state.queue[state.height()+1]; ok {
		if second, ok := state.queue[state.height()+2]; ok {
			return first, second, nil
		}
	}
	return queueItem{}, queueItem{}, fmt.Errorf("not found")
}

// synced returns true when at most the last verified block remains in the queue
func (state *pcState) synced() bool {
	return len(state.queue) <= 1
}

func (state *pcState) enqueue(peerID p2p.ID, block *types.Block, height int64) error {
	if _, ok := state.queue[height]; ok {
		return fmt.Errorf("duplicate queue item")
	}
	state.queue[height] = queueItem{block: block, peerID: peerID}
	return nil
}

func (state *pcState) height() int64 {
	return state.tdState.LastBlockHeight
}

// purgePeer moves all unprocessed blocks from the queue
func (state *pcState) purgePeer(peerID p2p.ID) {
	// what if height is less than state.height?
	for height, item := range state.queue {
		if item.peerID == peerID {
			delete(state.queue, height)
		}
	}
}

// handle processes FSM events
func (state *pcState) handle(event Event) (Event, error) {
	switch event := event.(type) {
	case *scBlockReceived:
<<<<<<< HEAD
		if event.height <= state.height() {
=======
		if event.block == nil {
			return noOp, nil
		}
		if event.block.Height <= state.height {
>>>>>>> 28c6ce84
			return pcShortBlock{}, nil
		}
		err := state.enqueue(event.peerID, event.block, event.block.Height)
		if err != nil {
			return pcDuplicateBlock{}, nil
		}

	case pcProcessBlock:
		firstItem, secondItem, err := state.nextTwo()
		if err != nil {
			if state.draining {
				return noOp, pcFinished{tdState: state.tdState, blocksSynced: state.blocksSynced}
			}
			return noOp, nil
		}
		first, second := firstItem.block, secondItem.block

		firstParts := first.MakePartSet(types.BlockPartSizeBytes)
		firstPartsHeader := firstParts.Header()
		firstID := types.BlockID{Hash: first.Hash(), PartsHeader: firstPartsHeader}

		err = state.context.verifyCommit(state.tdState.ChainID, firstID, first.Height, second.LastCommit)
		if err != nil {
			state.purgePeer(firstItem.peerID)
			state.purgePeer(secondItem.peerID)
			return pcBlockVerificationFailure{
					height: first.Height, firstPeerID: firstItem.peerID, secondPeerID: secondItem.peerID},
				nil
		}

		state.context.saveBlock(first, firstParts, second.LastCommit)

		state.tdState, err = state.context.applyBlock(state.tdState, firstID, first)
		if err != nil {
			panic(fmt.Sprintf("failed to process committed block (%d:%X): %v", first.Height, first.Hash(), err))
		}

		delete(state.queue, first.Height)
		state.blocksSynced++

		return pcBlockProcessed{height: first.Height, peerID: firstItem.peerID}, nil

	case *peerError:
		state.purgePeer(event.peerID)

	case pcStop:
		if state.synced() {
			return noOp, pcFinished{tdState: state.tdState, blocksSynced: state.blocksSynced}
		}
		state.draining = true
	}

	return noOp, nil
}<|MERGE_RESOLUTION|>--- conflicted
+++ resolved
@@ -21,19 +21,6 @@
 	priorityNormal
 }
 
-<<<<<<< HEAD
-// XXX: Remove this?
-/*
-type bcBlockResponse struct {
-	priorityNormal
-	peerID p2p.ID
-	block  *types.Block
-	height int64
-}
-*/
-
-=======
->>>>>>> 28c6ce84
 type pcBlockVerificationFailure struct {
 	priorityNormal
 	height       int64
@@ -138,14 +125,10 @@
 func (state *pcState) handle(event Event) (Event, error) {
 	switch event := event.(type) {
 	case *scBlockReceived:
-<<<<<<< HEAD
-		if event.height <= state.height() {
-=======
 		if event.block == nil {
 			return noOp, nil
 		}
-		if event.block.Height <= state.height {
->>>>>>> 28c6ce84
+		if event.block.Height <= state.height() {
 			return pcShortBlock{}, nil
 		}
 		err := state.enqueue(event.peerID, event.block, event.block.Height)

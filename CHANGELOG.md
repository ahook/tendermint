--- conflicted
+++ resolved
@@ -24,7 +24,15 @@
 - Graceful handling/recovery for apps that have non-determinism or fail to halt
 - Graceful handling/recovery for violations of safety, or liveness
 
-## 0.19.1 (TBD)
+## 0.19.1 (April 27th, 2018)
+
+BREAKING (MINOR)
+
+- [config] Removed `wal_light` setting. If you really needed this, let us know
+
+FEATURES:
+
+- [cmd] Added `gen_node_key` command
 
 BUG FIXES
 
@@ -44,14 +52,6 @@
 
 See `scripts/wire2amino.go` for a tool to upgrade
 genesis/priv_validator/node_key JSON files.
-
-<<<<<<< HEAD
-- [config] removed `wal_light` setting
-=======
-FEATURES:
-- [cmd] added `gen_node_key` command
-
->>>>>>> 65ebbccb
 
 ## 0.18.0 (April 6th, 2018)
 

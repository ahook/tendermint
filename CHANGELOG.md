--- conflicted
+++ resolved
@@ -1,12 +1,11 @@
 # Changelog
 
-<<<<<<< HEAD
 ## 0.9.0
 
 *TBD*
 
 BREAKING:
-=======
+
 ## 0.8.4
 
 *June 5, 2018*
@@ -14,7 +13,6 @@
 IMPROVEMENTS:
 
  - [autofile] Flush on Stop; Close() method to Flush and close file
->>>>>>> 692f1d86
 
 ## 0.8.3
 

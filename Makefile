--- conflicted
+++ resolved
@@ -40,45 +40,19 @@
 ###                                Protobuf                                 ###
 ###############################################################################
 
-<<<<<<< HEAD
-proto-all: proto-gen proto-lint proto-check-breaking
-.PHONY: proto-all
+protoc_all: proto-gen proto-lint proto-check-breakage
 
 proto-gen:
-	## If you get the following error,
-	## "error while loading shared libraries: libprotobuf.so.14: cannot open shared object file: No such file or directory"
-	## See https://stackoverflow.com/a/25518702
-	## Note the $< here is substituted for the %.proto
-	## Note the $@ here is substituted for the %.pb.go
 	@sh scripts/protocgen.sh
-.PHONY: proto-gen
 
 proto-lint:
-	@buf check lint --error-format=json
-.PHONY: proto-lint
+	@buf check lint
 
 proto-check-breaking:
 	@buf check breaking --against-input '.git#branch=master'
-.PHONY: proto-check-breaking
-
-###############################################################################
-###                              Build ABCI                                 ###
-###############################################################################
-=======
-protoc_all: proto-gen proto-lint proto-check-breakage
-
-proto-gen:
-	@sh scripts/protocgen.sh
-
-proto-lint:
-	@buf check lint
-
-proto-check-breaking:
-	@buf check breaking --against-input '.git#branch=master'
 
 ########################################
 ### Build ABCI
->>>>>>> 0705bea5
 
 build_abci:
 	@go build -mod=readonly -i ./abci/cmd/...
@@ -121,14 +95,8 @@
 	@echo "Results can be found here: $(CURDIR)/deps_bin_size.log"
 .PHONY: get_deps_bin_size
 
-<<<<<<< HEAD
-###############################################################################
-###                                  Libs                                   ###
-###############################################################################
-=======
 ########################################
 ### Libs
->>>>>>> 0705bea5
 
 # generates certificates for TLS testing in remotedb and RPC server
 gen_certs: clean_certs
@@ -146,15 +114,9 @@
 	rm -f rpc/lib/server/test.key
 .PHONY: clean_certs
 
-<<<<<<< HEAD
-###############################################################################
-###                  Formatting, linting, and vetting                       ###
-###############################################################################
-=======
 
 ########################################
 ### Formatting, linting, and vetting
->>>>>>> 0705bea5
 
 fmt:
 	@go fmt ./...
@@ -247,9 +209,6 @@
 # The binaries should be built beforehand
 contract-tests:
 	dredd
-<<<<<<< HEAD
-.PHONY: contract-tests
-=======
 
 # To avoid unintended conflicts with file names, always add to .PHONY
 # unless there is a reason not to.
@@ -258,5 +217,4 @@
  	protoc-gen proto-lint proto-check-breakage gen_certs clean_certs grpc_dbserver fmt build-linux localnet-start \
  	localnet-stop build-docker build-docker-localnode sentry-start sentry-config sentry-stop \
  	build_c install_c test_with_deadlock cleanup_after_test_with_deadlock lint build-contract-tests-hooks contract-tests \
-	build_c-amazonlinux
->>>>>>> 0705bea5
+	build_c-amazonlinux